--- conflicted
+++ resolved
@@ -12,12 +12,7 @@
 from gensim.corpora import Dictionary
 from gensim.models import CoherenceModel, LdaModel
 
-<<<<<<< HEAD
 from lda import (PHYSICAL_CPUS, prepare_documents, output_topics)
-=======
-from lda import (PHYSICAL_CPUS, STOPWORD_PLACEHOLDER, prepare_documents,
-                 output_topics)
->>>>>>> f5a77e39
 
 from scripts_defaults import GENTERMS_DEFAULTS as DEFAULT_PARAMS
 from utils import assert_column
@@ -105,14 +100,9 @@
                              '<outdir>/lda_terms-topics_<date>_<time>.json, '
                              'and the document topic assignment in '
                              '<outdir>/lda_docs-topics_<date>_<time>.json')
-<<<<<<< HEAD
     parser.add_argument('--placeholder', '-p',
                         default=DEFAULT_PARAMS['placeholder'],
                         help='Placeholder for barrier word. Also used as a '
-=======
-    parser.add_argument('--placeholder', '-p', default=STOPWORD_PLACEHOLDER,
-                        help='Placeholder for stop-word. Also used as a '
->>>>>>> f5a77e39
                              'prefix for the relevant words. '
                              'Default: %(default)s')
     parser.add_argument('--delimiter', action='store', type=str,
