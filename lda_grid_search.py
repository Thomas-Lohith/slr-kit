import logging
import pathlib
import sys
# disable warnings if they are not explicitly wanted
import uuid

if not sys.warnoptions:
    import warnings

    warnings.simplefilter('ignore')

import argparse
from itertools import product
from multiprocessing import Pool
from pathlib import Path
from timeit import default_timer as timer
from typing import Optional, List, Tuple, Dict

import matplotlib.pyplot as plt
import numpy as np
import pandas as pd
from gensim.corpora import Dictionary
from gensim.models import CoherenceModel, LdaModel

from slrkit_utils.argument_parser import AppendMultipleFilesAction, ArgParse
from lda import (PHYSICAL_CPUS, prepare_documents, output_topics, load_acronyms)
<<<<<<< HEAD
from utils import STOPWORD_PLACEHOLDER
=======
from utils import assert_column, STOPWORD_PLACEHOLDER, setup_logger
>>>>>>> eecc41d6

# these globals are used by the multiprocess workers used in compute_optimal_model
_corpora: Optional[Dict[Tuple[str], Tuple[List[Tuple[int, int]],
                                          Dictionary, List[List[str]]]]] = None
_seed: Optional[int] = None
_logger: Optional[logging.Logger] = None
_outdir: Optional[pathlib.Path] = None


class _ValidateInt(argparse.Action):
    def __call__(self, parser, namespace, values, option_string=None):
        if int(values) <= 0:
            parser.exit(1, f'{self.dest!r} must be greater than 0')

        setattr(namespace, self.dest, self.type(values))


def init_argparser():
    """Initialize the command line parser."""
    epilog = 'The script tests different lda models with different ' \
             'parameters and it tries to find the best model. The optimal ' \
             'number of topic is searched in the interval specified by the ' \
             'user on the command line.'
    parser = ArgParse(description='Performs the LDA on a dataset', epilog=epilog)
    parser.add_argument('preproc_file', action='store', type=Path,
                        help='path to the the preprocess file with the text to '
                             'elaborate.')
    parser.add_argument('terms_file', action='store', type=Path,
                        help='path to the file with the classified terms.')
    parser.add_argument('outdir', action='store', type=Path, nargs='?',
                        default=Path.cwd(), help='path to the directory where '
                                                 'to save the results.',
                        non_standard=True)
    parser.add_argument('--text-column', '-t', action='store', type=str,
                        default='abstract_lem', dest='target_column',
                        help='Column in preproc_file to process. '
                             'If omitted %(default)r is used.')
    parser.add_argument('--title-column', action='store', type=str,
                        default='title', dest='title',
                        help='Column in preproc_file to use as document title. '
                             'If omitted %(default)r is used.')
    parser.add_argument('--no-ngrams', action='store_true',
                        help='if set do not use the ngrams')
    parser.add_argument('--additional-terms', '-T',
                        action=AppendMultipleFilesAction, nargs='+',
                        metavar='FILENAME', dest='additional_file',
                        help='Additional keywords files')
    parser.add_argument('--acronyms', '-a',
                        help='TSV files with the approved acronyms')
    parser.add_argument('--model', action='store_true',
                        help='if set, the best lda model is saved to directory '
                             '<outdir>/lda_model')
    parser.add_argument('--min-topics', '-m', type=int,
                        default=5, action=_ValidateInt,
                        help='Minimum number of topics to retrieve '
                             '(default: %(default)s)')
    parser.add_argument('--max-topics', '-M', type=int,
                        default=20, action=_ValidateInt,
                        help='Maximum number of topics to retrieve '
                             '(default: %(default)s)')
    parser.add_argument('--step-topics', '-s', type=int,
                        default=1, action=_ValidateInt,
                        help='Step in range(min,max,step) for topics retrieving'
                             ' (default: %(default)s)')
    parser.add_argument('--seed', type=int, action=_ValidateInt,
                        help='Seed to be used in training')
    parser.add_argument('--plot-show', action='store_true',
                        help='if set, it plots the coherence')
    parser.add_argument('--plot-save', action='store_true',
                        help='if set, it saves the plot of the coherence as '
                             '<outdir>/lda_plot.pdf')
    parser.add_argument('--result', '-r', metavar='FILENAME',
                        type=argparse.FileType('w'),
                        default='-', help='Where to save the training results '
                                          'in CSV format.If omitted or -, '
                                          'stdout is  used.',
                        non_standard=True)
    parser.add_argument('--placeholder', '-p',
                        default=STOPWORD_PLACEHOLDER,
                        help='Placeholder for barrier word. Also used as a '
                             'prefix for the relevant words. '
                             'Default: %(default)s')
    parser.add_argument('--delimiter', action='store', type=str,
                        default='\t', help='Delimiter used in preproc_file. '
                                           'Default %(default)r')
    parser.add_argument('--logfile', default='slr-kit.log',
                        help='log file name. If omitted %(default)r is used',
                        logfile=True)
    return parser


def prepare_corpus(docs, no_above, no_below):
    dictionary = Dictionary(docs)
    # Filter out words that occur less than no_above documents, or more than
    # no_below % of the documents.
    dictionary.filter_extremes(no_below=no_below, no_above=no_above)
    # Finally, we transform the documents to a vectorized form. We simply
    # compute the frequency of each word, including the bigrams.
    # Bag-of-words representation of the documents.
    corpus = [dictionary.doc2bow(doc) for doc in docs]
    try:
        _ = dictionary[0]  # This is only to "load" the dictionary.
    except KeyError:
        # nothing in this corpus
        return None, None
    else:
        return corpus, dictionary


def init_train(corpora, seed, outdir, logfile):
    global _corpora, _seed, _logger, _outdir
    _corpora = corpora
    _seed = seed
    _logger = setup_logger('debug_logger', logfile, level=logging.DEBUG)
    _outdir = outdir


# c_idx is the corpus index, n_topics is the number of topics,
# a is alpha and _b is beta
def train(c_idx, n_topics, _a, _b):
    global _corpora, _seed, _logger, _outdir
    start = timer()
    corpus, dictionary, texts = _corpora[c_idx]
    model = LdaModel(corpus, num_topics=n_topics,
                     id2word=dictionary, chunksize=len(corpus),
                     passes=10, random_state=_seed,
                     minimum_probability=0.0, alpha=_a, eta=_b)
    # computes coherence score for that model
    cv_model = CoherenceModel(model=model, texts=texts,
                              dictionary=dictionary, coherence='c_v',
                              processes=1)
    c_v = cv_model.get_coherence()
    stop = timer()
    uid = str(uuid.uuid4())
    _logger.debug('{} {} {} {} {} {} {}'.format(c_idx, n_topics, _a, _b, c_v,
                                                stop - start, uid))
    output_dir = _outdir / uid
    output_dir.mkdir(exist_ok=True)
    model.save(str(output_dir / 'model'))
    dictionary.save(str(output_dir / 'model_dictionary'))
    return c_idx, n_topics, _a, _b, c_v, stop - start, uid


def compute_optimal_model(corpora, topics_range, alpha, beta, outdir, logfile,
                          seed=None):
    """
    Train several models iterating over the specified number of topics and performs
    LDA hyper-parameters alpha and beta tuning

    :param corpora: Gensim corpus
    :type corpora: dict[tuple[str, ...], tuple[list[tuple[int, int]], Dictionary, list[list[str]]]]
    :param topics_range: range of the topics number to test
    :type topics_range: range
    :param alpha: Alpha parameter values to test. Every value accepted by gensim
    is valid.
    :type alpha: list[float or str]
    :param beta: Beta parameter values to test. Every value accepted by gensim
    is valid.
    :type beta: list[float or str]
    :param seed: random number generator seed
    :type seed: int or None
    :return: Dataframe with the model performances
    :rtype: pd.DataFrame
    """
    model_results = {
        'corpus': [],
        'no_below': [],
        'no_above': [],
        'topics': [],
        'alpha': [],
        'beta': [],
        'coherence': [],
        'times': [],
        'seed': [],
        'uuid': [],
    }
    # iterate through all the combinations

    with Pool(processes=PHYSICAL_CPUS, initializer=init_train,
              initargs=(corpora, seed, outdir, logfile)) as pool:
        results = pool.starmap(train, product(corpora.keys(), topics_range,
                                              alpha, beta))
        # get the coherence score for the given parameters
        # LDA multi-core implementation with maximum number of workers
        for res in results:
            c, n, a, b, cv, t, uid = res
            # Save the model results
            model_results['corpus'].append(c[0])
            model_results['no_below'].append(c[1])
            model_results['no_above'].append(c[2])
            model_results['topics'].append(n)
            model_results['alpha'].append(a)
            model_results['beta'].append(b)
            model_results['coherence'].append(cv)
            model_results['times'].append(t)
            model_results['seed'].append(seed)
            model_results['uuid'].append(uid)

    return pd.DataFrame(model_results)


def load_additional_terms(input_file):
    """
    Loads a list of keyword terms from a file

    This functions skips all the lines that starts with a '#'.
    Each term is split in a tuple of strings

    :param input_file: file to read
    :type input_file: str
    :return: the loaded terms as a set of strings
    :rtype: set[str]
    """
    with open(input_file, 'r', encoding='utf-8') as f:
        rel_words_list = f.read().splitlines()

    rel_words_list = {w for w in rel_words_list if w != '' and w[0] != '#'}

    return rel_words_list


def lda_grid_search(args):
    terms_file = args.terms_file
    preproc_file = args.preproc_file
    output_dir = args.outdir
    logfile = args.logfile

    logger = setup_logger('debug_logger', logfile, level=logging.DEBUG)
    logger.info('==== lda_grid_search started ====')
    placeholder = args.placeholder
    relevant_prefix = placeholder

    if args.min_topics > args.max_topics:
        sys.exit('max_topics must be greater than min_topics')

    additional_keyword = set()

    if args.additional_file is not None:
        for sfile in args.additional_file:
            additional_keyword |= load_additional_terms(sfile)

    if args.acronyms is not None:
        acronyms = load_acronyms(args)
    else:
        acronyms = None

    topics_range = range(args.min_topics, args.max_topics + args.step_topics,
                         args.step_topics)
    # Alpha parameter
    alpha = list(np.arange(0.01, 1, 0.1))
    alpha.append('symmetric')
    alpha.append('asymmetric')
    # Beta parameter
    beta = list(np.arange(0.01, 1, 0.1))
    beta.append('auto')
    corpora = {}
    no_above_list = [0.5, 0.6, 0.75, 1.0]
    for labels in [('keyword', 'relevant'), ('keyword',)]:
        docs, titles = prepare_documents(preproc_file, terms_file,
                                         not args.no_ngrams, labels,
                                         args.target_column, args.title,
                                         delimiter=args.delimiter,
                                         additional_keyword=additional_keyword,
                                         acronyms=acronyms,
                                         placeholder=placeholder,
                                         relevant_prefix=relevant_prefix)

        tenth_of_titles = len(titles) // 10
        no_below_list_base = [1, 20, 40, 100, tenth_of_titles]
        no_below_list = [b for b in no_below_list_base if b <= tenth_of_titles]
        for no_below, no_above in product(no_below_list, no_above_list):
            corpus, dictionary = prepare_corpus(docs, no_above, no_below)
            if corpus is None:
                msg = (f'Combination {(labels, no_below, no_above)!r} skipped: '
                       f'all documents are empty')
                print(msg, file=sys.stderr)
            else:
                corpora[(labels, no_below, no_above)] = (corpus,
                                                         dictionary,
                                                         docs)

    logger.info('N° of training process {}'.format(len(corpora)
                                                   * len(alpha)
                                                   * len(beta)
                                                   * len(topics_range)))
    results = compute_optimal_model(corpora, topics_range, alpha, beta,
                                    output_dir, logfile, seed=args.seed)

    results.to_csv(args.result, sep='\t', index=False)
    best = results.loc[results['coherence'].idxmax()]

    print('Best model:')
    print(best)

    if args.model:
        corpus, dictionary, docs = corpora[(best['corpus'],
                                            best['no_below'],
                                            best['no_above'])]
        model = LdaModel(corpus, num_topics=best['topics'],
                         id2word=dictionary, chunksize=len(corpus),
                         passes=10, random_state=best['seed'],
                         minimum_probability=0.0,
                         alpha=best['alpha'], eta=best['beta'])

        lda_path = output_dir / 'lda_model'
        lda_path.mkdir(exist_ok=True)
        model.save(str(lda_path / 'model'))
        dictionary.save(str(lda_path / 'model_dictionary'))

    if args.plot_show or args.plot_save:
        max_cv = results.groupby('topics')['coherence'].idxmax()
        plt.plot(results.loc[max_cv, 'topics'],
                 results.loc[max_cv, 'coherence'],
                 marker='o', linestyle='solid')

        plt.xticks(topics_range)
        plt.xlabel('Number of Topics')
        plt.ylabel('Coherence score')
        plt.grid()
        if args.plot_show:
            plt.show()

        if args.plot_save:
            fig_file = output_dir / 'lda_plot.pdf'
            plt.savefig(str(fig_file), dpi=1000)

    logger.info('==== lda_grid_search ended ====')


def main():
    args = init_argparser().parse_args()
    lda_grid_search(args)


if __name__ == '__main__':
    main()<|MERGE_RESOLUTION|>--- conflicted
+++ resolved
@@ -1,12 +1,10 @@
 import logging
 import pathlib
 import sys
+import uuid
 # disable warnings if they are not explicitly wanted
-import uuid
-
 if not sys.warnoptions:
     import warnings
-
     warnings.simplefilter('ignore')
 
 import argparse
@@ -24,11 +22,7 @@
 
 from slrkit_utils.argument_parser import AppendMultipleFilesAction, ArgParse
 from lda import (PHYSICAL_CPUS, prepare_documents, output_topics, load_acronyms)
-<<<<<<< HEAD
-from utils import STOPWORD_PLACEHOLDER
-=======
-from utils import assert_column, STOPWORD_PLACEHOLDER, setup_logger
->>>>>>> eecc41d6
+from utils import STOPWORD_PLACEHOLDER, setup_logger
 
 # these globals are used by the multiprocess workers used in compute_optimal_model
 _corpora: Optional[Dict[Tuple[str], Tuple[List[Tuple[int, int]],
