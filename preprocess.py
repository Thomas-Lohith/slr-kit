import argparse
import logging
import re
import sys
from itertools import repeat
from multiprocessing import Pool
from typing import Generator
from timeit import default_timer as timer

import pandas as pd
from nltk.stem.wordnet import WordNetLemmatizer
from psutil import cpu_count

from utils import (setup_logger, assert_column,
                   log_end, log_start,
                   AppendMultipleFilesAction)

PHYSICAL_CPUS = cpu_count(logical=False)

BARRIER_PLACEHOLDER = 'XXX'
RELEVANT_PREFIX = BARRIER_PLACEHOLDER


def init_argparser():
    """Initialize the command line parser."""
    parser = argparse.ArgumentParser()
    parser.add_argument('datafile', action='store', type=str,
                        help="input CSV data file")
    parser.add_argument('--output', '-o', metavar='FILENAME', default='-',
                        help='output file name. If omitted or %(default)s '
                             'stdout is used')
<<<<<<< HEAD
    parser.add_argument('--placeholder', '-p', default=BARRIER_PLACEHOLDER,
                        help='Placeholder for barrier word. Also used as a '
                             'prefix for the relevant words. '
                             'Default: %(default)s')
    parser.add_argument('--barrier-words', '-b',
                        action=AppendMultipleFilesAction, nargs='+',
                        metavar='FILENAME', dest='barrier_words_file',
                        help='barrier words file name')
    parser.add_argument('--relevant-term', '-r', nargs='+', metavar='FILENAME',
                        dest='relevant_terms_file',
                        action=AppendMultipleFilesAction,
                        help='relevant terms file name')
    parser.add_argument('--acronyms', '-a',
                        help='TSV files with the approved acronyms')
=======
    parser.add_argument('--stop-words', '-s', action=AppendMultipleFilesAction,
                        nargs='+', metavar='FILENAME', dest='stop_words_file',
                        help='stop words file name')
    parser.add_argument('--target-column', '-t', action='store', type=str,
                        default='abstract', dest='target_column',
                        help='name of the column to look for')
    parser.add_argument('--output-column', action='store', type=str,
                        default='abstract_lem', dest='output_column',
                        help='name of the column to save')
    parser.add_argument('--input-delimiter', action='store', type=str,
                        default='\t', dest='input_delimiter',
                        help='delimiter used in datafile. Default \t')
    parser.add_argument('--output-delimiter', action='store', type=str,
                        default='\t', dest='output_delimiter',
                        help='delimiter used in output file. Default \t')
    parser.add_argument('--rows', '-r', type=int,
                        dest='input_rows', default=None,
                        help="Select maximun number of samples")
>>>>>>> e689b998
    return parser


def load_barrier_words(input_file):
    """
    Loads a list of barrier words from a file

    This functions skips all the lines that starts with a '#'.

    :param input_file: file to read
    :type input_file: str
    :return: the loaded words as a set of string
    :rtype: set[str]
    """
    with open(input_file, 'r', encoding='utf-8') as f:
        stop_words_list = f.read().splitlines()

    stop_words_list = {w for w in stop_words_list if w != '' and w[0] != '#'}
    # Creating a list of custom stopwords
    return stop_words_list


def replace_ngram(text, n_grams, check_subsequent):
    """
    Replace the given n-grams with a placeholder in the specified text

    The n-grams and their placeholder are taken from the generator n_grams, that
    must be a generator that yields a tuple (placeholder, n-gram). Each n-gram
    must be a tuple of strings.
    The function can also check if the toke immediately after the replaced
    n-gram is equal to the placeholder to remove it. This is useful for acronyms
    because, usually the abbreviation immediately follows the extended acronym.

    :param text: the text to search
    :type text: list[str]
    :param n_grams: generator that yields n-grams and their placeholder
    :type n_grams: Generator[tuple[str, tuple[str]], Any, None]
    :param check_subsequent: if True, check the token immediately after the
        found n-gram. If it is equal to the placeholder, this token is removed.
    :return: the transformed text
    :rtype: list[str]
    """
    text2 = list(text)
    for placeholder, ngram in n_grams:
        end = False
        index = -1
        length = len(ngram)
        while not end:
            try:
                # index + 1 to skip the previous match
                index = text2.index(ngram[0], index + 1)
                if tuple(text2[index:index + length]) == ngram:
                    # found!
                    text2[index:index + length] = [placeholder]
                    try:
                        if check_subsequent and text2[index + 1] == placeholder:
                            del text2[index + 1]
                    except IndexError:
                        # reached the end of the list: stop the loop
                        end = True
            except ValueError:
                end = True

    return text2


def preprocess_item(item, relevant_terms, barrier_words, acronyms,
                    barrier=BARRIER_PLACEHOLDER,
                    relevant_prefix=RELEVANT_PREFIX):
    """
    Preprocess the text of a document.

    It lemmatizes the text. Then it searches for the relevant terms. Each
    relevant term found is replaced with a string composed with the
    relevant_prefix, an '_' and then all the words composing the term separated
    with '_'.
    It searches for the acronyms, changing the words composing them with the
    corresponding abbreviation.
    It also filters the barrier words changing them with the barrier string as
    placeholder.

    :param item: the text to process
    :type item: str
    :param relevant_terms: the relevant words to search. Each n-gram must be a
        tuple of strings
    :type relevant_terms: set[tuple[str]]
    :param barrier_words: the barrier words to filter
    :type barrier_words: set[str]
    :param acronyms: the acronyms to replace in each document. Must have two
        columns 'Acronym' and 'Extended'
    :type acronyms: pd.DataFrame
    :param barrier: placeholder for the barrier words
    :type barrier: str
    :param relevant_prefix: prefix string used when replacing the relevant terms
    :type relevant_prefix: str
    :return: the processed text
    :rtype: list[str]
    """
    # Convert to lowercase
    text = item.lower()
    # Change punctuations to barrier. The barrier placeholder can be anything,
    # so we have to change the punctuation with something that will survive the
    # special char removal. '---' it's ok because hyphens are preserved
    text = re.sub('[,.;:!?()]', ' --- ', text)
    # Remove special characters (not the hyphen) and digits
    text = re.sub(r'(\d|[^-\w])+', ' ', text)
    # now we can search for ' --- ' and place the barrier placeholder
    # the positive look-ahead and look-behind are to preserve the spaces
    text = re.sub(r'(?<=\s)---(?=\s)', BARRIER_PLACEHOLDER, text)
    # remove any run of hyphens not surrounded by non space
    text = re.sub(r'(\s+-+\s+|(?<=\S)-+\s+|\s+-+(?=\S))', ' ', text)
    # Convert to list from string
    text = text.split()
    # Lemmatisation
    lem = WordNetLemmatizer()
    # text = [lem.lemmatize(word) for word in text if not word in stop_words]
    text2 = []

    # replace acronyms
    acro_gen = ((acro['Acronym'], acro['Extended'])
                for _, acro in acronyms.iterrows())
    text = replace_ngram(text, acro_gen, True)

    for word in text:
        text2.append(lem.lemmatize(word))

    # mark relevant terms
    rel_gen = ((f'{relevant_prefix}_{"_".join(rel)}', rel)
               for rel in relevant_terms)
    text2 = replace_ngram(text2, rel_gen, False)

    for i, word in enumerate(text2):
        if word in barrier_words:
            text2[i] = barrier

    text2 = ' '.join(text2)
    return text2


def process_corpus(dataset, relevant_terms, barrier_words, acronyms,
                   barrier=BARRIER_PLACEHOLDER,
                   relevant_prefix=RELEVANT_PREFIX):
    """
    Process a corpus of documents.

    Each documents is processed using the preprocess_item function

    :param dataset: the corpus of documents
    :type dataset: pd.Sequence
    :param relevant_terms: the related terms to search in each document
    :type relevant_terms: set[tuple[str]]
    :param barrier_words: the barrier words to filter in each document
    :type barrier_words: set[str]
    :param acronyms: the acronyms to replace in each document. Must have two
        columns 'Acronym' and 'Extended'
    :type acronyms: pd.Dataframe
    :param barrier: placeholder for the barrier words
    :type barrier: str
    :param relevant_prefix: prefix used to replace the relevant terms
    :type relevant_prefix: str
    :return: the corpus processed
    :rtype: list[str]
    """
    with Pool(processes=PHYSICAL_CPUS) as pool:
        corpus = pool.starmap(preprocess_item, zip(dataset,
                                                   repeat(relevant_terms),
                                                   repeat(barrier_words),
                                                   repeat(acronyms),
                                                   repeat(barrier),
                                                   repeat(relevant_prefix)))
    return corpus


def load_relevant_terms(input_file):
    """
    Loads a list of relevant terms from a file

    This functions skips all the lines that starts with a '#'.
    Each term is split in a tuple of strings

    :param input_file: file to read
    :type input_file: str
    :return: the loaded terms as a set of tuples of strings
    :rtype: set[tuple[str]]
    """
    with open(input_file, 'r', encoding='utf-8') as f:
        rel_words_list = f.read().splitlines()

    rel_words_list = {tuple(w.split(' '))
                      for w in rel_words_list
                      if w != '' and w[0] != '#'}

    return rel_words_list


def main():
    parser = init_argparser()
    args = parser.parse_args()

    debug_logger = setup_logger('debug_logger', 'slr-kit.log',
                                level=logging.DEBUG)
    name = 'preprocess'
    log_start(args, debug_logger, name)

    # load the dataset
    dataset = pd.read_csv(args.datafile, delimiter=args.input_delimiter, encoding='utf-8', nrows=args.input_rows)
    dataset.fillna('', inplace=True)
    assert_column(args.datafile, dataset, args.target_column)
    debug_logger.debug('Dataset loaded {} items'.format(len(dataset[args.target_column])))

    barrier_placeholder = args.placeholder
    relevant_prefix = barrier_placeholder

    barrier_words = set()
    if args.barrier_words_file is not None:
        for sfile in args.barrier_words_file:
            barrier_words |= load_barrier_words(sfile)

        debug_logger.debug('Barrier words loaded and updated')

    if args.acronyms is not None:
        conv = {
            'Acronym': lambda s: s.lower(),
            'Extended': lambda s: tuple(s.lower().split(' ')),
        }
        acronyms = pd.read_csv(args.acronyms, delimiter='\t', encoding='utf-8',
                               converters=conv)
        assert_column(args.acronyms, acronyms, ['Acronym', 'Extended'])
        debug_logger.debug('Acronyms loaded and updated')
    else:
        acronyms = pd.DataFrame()

    rel_terms = set()
    if args.relevant_terms_file is not None:
        for rfile in args.relevant_terms_file:
            rel_terms = load_relevant_terms(rfile)

        debug_logger.debug('Relevant words loaded and updated')

<<<<<<< HEAD
    start = timer()
    corpus = process_corpus(dataset[target_column], rel_terms, barrier_words,
                            acronyms, barrier_placeholder, relevant_prefix)
    stop = timer()
    elapsed_time = stop - start
=======
    corpus = process_corpus(dataset[args.target_column], stop_words)
>>>>>>> e689b998
    debug_logger.debug('Corpus processed')
    dataset[args.output_column] = corpus

    # write to output, either a file or stdout (default)
    if args.output == '-':
        output_file = sys.stdout
    else:
        output_file = open(args.output, 'w', encoding='utf-8')

<<<<<<< HEAD
    dataset.to_csv(output_file, index=None, header=True, sep='\t')
    print('Elapsed time:', elapsed_time, file=sys.stderr)
    debug_logger.info(f'elapsed time: {elapsed_time}')
    log_end(debug_logger, name)
=======
    dataset.to_csv(output_file, index=None, header=True, sep=args.output_delimiter)
>>>>>>> e689b998


if __name__ == '__main__':
    main()<|MERGE_RESOLUTION|>--- conflicted
+++ resolved
@@ -29,7 +29,6 @@
     parser.add_argument('--output', '-o', metavar='FILENAME', default='-',
                         help='output file name. If omitted or %(default)s '
                              'stdout is used')
-<<<<<<< HEAD
     parser.add_argument('--placeholder', '-p', default=BARRIER_PLACEHOLDER,
                         help='Placeholder for barrier word. Also used as a '
                              'prefix for the relevant words. '
@@ -44,10 +43,6 @@
                         help='relevant terms file name')
     parser.add_argument('--acronyms', '-a',
                         help='TSV files with the approved acronyms')
-=======
-    parser.add_argument('--stop-words', '-s', action=AppendMultipleFilesAction,
-                        nargs='+', metavar='FILENAME', dest='stop_words_file',
-                        help='stop words file name')
     parser.add_argument('--target-column', '-t', action='store', type=str,
                         default='abstract', dest='target_column',
                         help='name of the column to look for')
@@ -60,10 +55,9 @@
     parser.add_argument('--output-delimiter', action='store', type=str,
                         default='\t', dest='output_delimiter',
                         help='delimiter used in output file. Default \t')
-    parser.add_argument('--rows', '-r', type=int,
+    parser.add_argument('--rows', '-R', type=int,
                         dest='input_rows', default=None,
                         help="Select maximun number of samples")
->>>>>>> e689b998
     return parser
 
 
@@ -269,7 +263,8 @@
     log_start(args, debug_logger, name)
 
     # load the dataset
-    dataset = pd.read_csv(args.datafile, delimiter=args.input_delimiter, encoding='utf-8', nrows=args.input_rows)
+    dataset = pd.read_csv(args.datafile, delimiter=args.input_delimiter,
+                          encoding='utf-8', nrows=args.input_rows)
     dataset.fillna('', inplace=True)
     assert_column(args.datafile, dataset, args.target_column)
     debug_logger.debug('Dataset loaded {} items'.format(len(dataset[args.target_column])))
@@ -303,15 +298,11 @@
 
         debug_logger.debug('Relevant words loaded and updated')
 
-<<<<<<< HEAD
     start = timer()
-    corpus = process_corpus(dataset[target_column], rel_terms, barrier_words,
+    corpus = process_corpus(dataset[args.target_column], rel_terms, barrier_words,
                             acronyms, barrier_placeholder, relevant_prefix)
     stop = timer()
     elapsed_time = stop - start
-=======
-    corpus = process_corpus(dataset[args.target_column], stop_words)
->>>>>>> e689b998
     debug_logger.debug('Corpus processed')
     dataset[args.output_column] = corpus
 
@@ -321,14 +312,11 @@
     else:
         output_file = open(args.output, 'w', encoding='utf-8')
 
-<<<<<<< HEAD
-    dataset.to_csv(output_file, index=None, header=True, sep='\t')
+    dataset.to_csv(output_file, index=None, header=True,
+                   sep=args.output_delimiter)
     print('Elapsed time:', elapsed_time, file=sys.stderr)
     debug_logger.info(f'elapsed time: {elapsed_time}')
     log_end(debug_logger, name)
-=======
-    dataset.to_csv(output_file, index=None, header=True, sep=args.output_delimiter)
->>>>>>> e689b998
 
 
 if __name__ == '__main__':
