--- conflicted
+++ resolved
@@ -79,7 +79,7 @@
     parser.add_argument('--placeholder', '-p', default=BARRIER_PLACEHOLDER,
                         help='Placeholder for barrier word. Also used as a '
                              'prefix for the relevant words. '
-                             'Default: %(default)s')
+                             'Default: %(default)r')
     parser.add_argument('--barrier-words', '-b',
                         action=AppendMultipleFilesAction, nargs='+',
                         metavar='FILENAME', dest='barrier_words_file',
@@ -90,30 +90,28 @@
                         help='relevant terms file name')
     parser.add_argument('--acronyms', '-a',
                         help='TSV files with the approved acronyms')
-<<<<<<< HEAD
     parser.add_argument('--target-column', '-t', action='store', type=str,
                         default='abstract', dest='target_column',
-                        help='name of the column to look for')
+                        help='Column in datafile to process. '
+                             'If omitted %(default)r is used.')
     parser.add_argument('--output-column', action='store', type=str,
                         default='abstract_lem', dest='output_column',
-                        help='name of the column to save')
+                        help='name of the column to save'
+                             'If omitted %(default)r is used.')
     parser.add_argument('--input-delimiter', action='store', type=str,
                         default='\t', dest='input_delimiter',
-                        help='delimiter used in datafile. Default \t')
+                        help='Delimiter used in datafile. '
+                             'Default %(default)r')
     parser.add_argument('--output-delimiter', action='store', type=str,
                         default='\t', dest='output_delimiter',
-                        help='delimiter used in output file. Default \t')
+                        help='Delimiter used in output file. '
+                             'Default %(default)r')
     parser.add_argument('--rows', '-R', type=int,
                         dest='input_rows', default=None,
                         help="Select maximum number of samples")
-=======
     parser.add_argument('--language', '-l', default='en',
                         help='language of text. Must be a ISO 639-1 two-letter '
-                             'code')
-    parser.add_argument('--column', '-c', default='abstract',
-                        help='Column in datafile to process. '
-                             'If omitted %(default)r is used.')
->>>>>>> 46c74120
+                             'code. Default: %(default)r')
     return parser
 
 
@@ -172,7 +170,6 @@
     return text2
 
 
-<<<<<<< HEAD
 def acronyms_generator(acronyms, prefix_suffix=BARRIER_PLACEHOLDER):
     """
     Generator that yields acronyms and the relative placeholder for replace_ngram
@@ -198,8 +195,6 @@
         yield sub, (row['Acronym'], )
 
 
-def preprocess_item(item, relevant_terms, barrier_words, acronyms,
-=======
 def language_specific_regex(text, lang='en'):
     # The first step in every language is to change punctuations to barrier.
     # The barrier placeholder can be anything, so we have to change the
@@ -232,9 +227,8 @@
     return out_text
 
 
-def preprocess_item(item, relevant_terms, barrier_words, acronyms, language='en',
->>>>>>> 46c74120
-                    barrier=BARRIER_PLACEHOLDER,
+def preprocess_item(item, relevant_terms, barrier_words, acronyms,
+                    language='en', barrier=BARRIER_PLACEHOLDER,
                     relevant_prefix=RELEVANT_PREFIX):
     """
     Preprocess the text of a document.
@@ -258,6 +252,8 @@
     :param acronyms: the acronyms to replace in each document. Must have two
         columns 'Acronym' and 'Extended'
     :type acronyms: pd.DataFrame
+    :param language: code of the language to be used to lemmatize text
+    :type language: str
     :param barrier: placeholder for the barrier words
     :type barrier: str
     :param relevant_prefix: prefix string used when replacing the relevant terms
@@ -265,34 +261,12 @@
     :return: the processed text
     :rtype: list[str]
     """
-<<<<<<< HEAD
-    # Convert to lowercase
-    text = item.lower()
-    # Change punctuations to barrier. The barrier placeholder can be anything,
-    # so we have to change the punctuation with something that will survive the
-    # special char removal. '---' it's ok because hyphens are preserved
-    text = re.sub('[,.;:!?()]', ' --- ', text)
-    # Remove special characters (not the hyphen) and digits
-    text = re.sub(r'(\d|[^-\w])+', ' ', text)
-    # now we can search for ' --- ' and place the barrier placeholder
-    # the positive look-ahead and look-behind are to preserve the spaces
-    text = re.sub(r'(?<=\s)---(?=\s)', BARRIER_PLACEHOLDER, text)
-    # remove any run of hyphens not surrounded by non space
-    text = re.sub(r'(\s+-+\s+|(?<=\S)-+\s+|\s+-+(?=\S))', ' ', text)
-    # Convert to list from string
-    text = text.split()
-    # Lemmatisation
-    lem = WordNetLemmatizer()
-    # text = [lem.lemmatize(word) for word in text if not word in stop_words]
-    text2 = []
-=======
     lem = get_lemmatizer(language)
     # Convert to lowercase
     text = item.lower()
     # apply some regex to clean the text
     text = regex(text, language)
     text = text.split(' ')
->>>>>>> 46c74120
 
     # replace acronyms
     text = replace_ngram(text, acronyms_generator(acronyms, relevant_prefix))
@@ -379,7 +353,7 @@
         print(f'Language {args.language!r} is not available', file=sys.stderr)
         sys.exit(1)
 
-    target_column = args.column
+    target_column = args.target_column
     debug_logger = setup_logger('debug_logger', 'slr-kit.log',
                                 level=logging.DEBUG)
     name = 'preprocess'
@@ -389,8 +363,8 @@
     dataset = pd.read_csv(args.datafile, delimiter=args.input_delimiter,
                           encoding='utf-8', nrows=args.input_rows)
     dataset.fillna('', inplace=True)
-    assert_column(args.datafile, dataset, args.target_column)
-    debug_logger.debug('Dataset loaded {} items'.format(len(dataset[args.target_column])))
+    assert_column(args.datafile, dataset, target_column)
+    debug_logger.debug('Dataset loaded {} items'.format(len(dataset[target_column])))
 
     barrier_placeholder = args.placeholder
     relevant_prefix = barrier_placeholder
@@ -422,24 +396,14 @@
         debug_logger.debug('Relevant words loaded and updated')
 
     start = timer()
-<<<<<<< HEAD
-    corpus = process_corpus(dataset[args.target_column], rel_terms, barrier_words,
-                            acronyms, barrier_placeholder, relevant_prefix)
+    corpus = process_corpus(dataset[target_column], rel_terms, barrier_words,
+                            acronyms, language=args.language,
+                            barrier=barrier_placeholder,
+                            relevant_prefix=relevant_prefix)
     stop = timer()
     elapsed_time = stop - start
     debug_logger.debug('Corpus processed')
     dataset[args.output_column] = corpus
-=======
-    corpus = process_corpus(dataset[target_column], rel_terms, barrier_words,
-                            acronyms, language=args.language,
-                            barrier=BARRIER_PLACEHOLDER,
-                            relevant_prefix=RELEVANT_PREFIX)
-    stop = timer()
-    elapsed_time = stop - start
-    debug_logger.debug('Corpus processed')
-    lemmatized_col = f'{target_column}_lem'
-    dataset[lemmatized_col] = corpus
->>>>>>> 46c74120
 
     # write to output, either a file or stdout (default)
     if args.output == '-':
