--- conflicted
+++ resolved
@@ -15,14 +15,8 @@
 
 from scripts_defaults import PREPROCESS_DEFAULTS as DEFAULT_PARAMS
 from utils import (setup_logger, assert_column,
-                   log_end, log_start,
-<<<<<<< HEAD
-                   BARRIER_PLACEHOLDER, RELEVANT_PREFIX)
+                   log_end, log_start, STOPWORD_PLACEHOLDER, RELEVANT_PREFIX)
 from arguments import AppendMultipleFilesAction, AppendMultiplePairsAction
-=======
-                   AppendMultipleFilesAction, AppendMultiplePairsAction,
-                   STOPWORD_PLACEHOLDER, RELEVANT_PREFIX)
->>>>>>> f5a77e39
 
 PHYSICAL_CPUS = cpu_count(logical=False)
 
@@ -107,47 +101,27 @@
                         default=DEFAULT_PARAMS['output'],
                         help='output file name. If omitted or %(default)r '
                              'stdout is used')
-<<<<<<< HEAD
     parser.add_argument('--placeholder', '-p',
                         default=DEFAULT_PARAMS['placeholder'],
-                        help='Placeholder for barrier word. Also used as a '
-=======
-    parser.add_argument('--placeholder', '-p', default=STOPWORD_PLACEHOLDER,
                         help='Placeholder for stopwords. Also used as a '
->>>>>>> f5a77e39
                              'prefix for the relevant words. '
                              'Default: %(default)r')
     parser.add_argument('--stop-words', '-s',
                         action=AppendMultipleFilesAction, nargs='+',
-<<<<<<< HEAD
-                        metavar='FILENAME', dest='barrier_words_file',
-                        help='barrier words file name')
-    parser.add_argument('--relevant-term', '-r', nargs='+',
-=======
                         metavar='FILENAME', dest='stopwords_file',
                         help='stop words file name')
-    parser.add_argument('--relevant-term', '-r', nargs=2,
->>>>>>> f5a77e39
+    parser.add_argument('--relevant-term', '-r', nargs='+',
                         metavar=('FILENAME', 'PLACEHOLDER'),
                         dest='relevant_terms_file',
                         action=AppendMultiplePairsAction, unique_first=True,
                         help='relevant terms file name and the placeholder to '
                              'use with those terms. The placeholder must not '
-<<<<<<< HEAD
                              'contains any space. The placeholder is optional. '
                              'If it is omitted, each relevant term from this '
-                             'file, is replaced with the barrier placeholder, '
+                             'file, is replaced with the stopword placeholder, '
                              'followed by the term itself with each space '
                              'changed with the "_" character and then another '
-                             'barrier placeholder.')
-=======
-                             'contains any space. If the placeholder is a "-"'
-                             ' or the empty string, each relevant term from '
-                             'this file, is replaced with the stopword '
-                             'placeholder, followed by the term itself with '
-                             'each space changed with the "-" character and '
-                             'then another stopword placeholder.')
->>>>>>> f5a77e39
+                             'stopword placeholder.')
     parser.add_argument('--acronyms', '-a',
                         help='TSV files with the approved acronyms')
     parser.add_argument('--target-column', '-t', action='store', type=str,
@@ -287,13 +261,8 @@
                       ' ', out_text)
 
 
-<<<<<<< HEAD
-def regex(text, barrier_placeholder=BARRIER_PLACEHOLDER, lang='en',
+def regex(text, stopword_placeholder=STOPWORD_PLACEHOLDER, lang='en',
           regex_df=None):
-=======
-def regex(text, stopword_placeholder=STOPWORD_PLACEHOLDER, lang='en',
-          regexDF=None):
->>>>>>> f5a77e39
     # If a regex DataFrame for the specific project is passed,
     # this function will replace the patterns with the corresponding repl
     # parameter
@@ -338,16 +307,9 @@
                 yield f'{relevant_prefix}{"_".join(rel)}{relevant_prefix}', rel
 
 
-<<<<<<< HEAD
-def preprocess_item(item, relevant_terms, barrier_words, acronyms,
-                    language='en', barrier=BARRIER_PLACEHOLDER,
-                    relevant_prefix=RELEVANT_PREFIX, regex_df=None):
-=======
 def preprocess_item(item, relevant_terms, stopwords, acronyms, language='en',
                     placeholder=STOPWORD_PLACEHOLDER,
-                    relevant_prefix=RELEVANT_PREFIX,
-                    regexDF=None):
->>>>>>> f5a77e39
+                    relevant_prefix=RELEVANT_PREFIX, regex_df=None):
     """
     Preprocess the text of a document.
 
@@ -390,11 +352,7 @@
     # Convert to lowercase
     text = item.lower()
     # apply some regex to clean the text
-<<<<<<< HEAD
-    text = regex(text, barrier, language, regex_df=regex_df)
-=======
-    text = regex(text, placeholder, language, regexDF=regexDF)
->>>>>>> f5a77e39
+    text = regex(text, placeholder, language, regex_df=regex_df)
     text = text.split(' ')
 
     # replace acronyms
@@ -414,16 +372,9 @@
     return text2
 
 
-<<<<<<< HEAD
-def process_corpus(dataset, relevant_terms, barrier_words, acronyms,
-                   language='en', barrier=BARRIER_PLACEHOLDER,
-                   relevant_prefix=RELEVANT_PREFIX, regex_df=None):
-=======
 def process_corpus(dataset, relevant_terms, stopwords, acronyms, language='en',
                    placeholder=STOPWORD_PLACEHOLDER,
-                   relevant_prefix=RELEVANT_PREFIX,
-                   regexDF=None):
->>>>>>> f5a77e39
+                   relevant_prefix=RELEVANT_PREFIX, regex_df=None):
     """
     Process a corpus of documents.
 
@@ -509,14 +460,10 @@
     if args.regex is not None:
         regex_df = pd.read_csv(args.regex, sep=',', quotechar='"')
     else:
-<<<<<<< HEAD
         regex_df = None
-=======
-        regexDF = None
 
     placeholder = args.placeholder
     relevant_prefix = placeholder
->>>>>>> f5a77e39
 
     stopwords = set()
     if args.stopwords_file is not None:
@@ -548,16 +495,10 @@
         debug_logger.debug('Relevant words loaded and updated')
 
     start = timer()
-<<<<<<< HEAD
-    corpus = process_corpus(dataset[target_column], rel_terms, barrier_words,
+    corpus = process_corpus(dataset[target_column], rel_terms, stopwords,
                             acronyms, language=args.language,
-                            barrier=barrier_placeholder,
+                            placeholder=placeholder,
                             relevant_prefix=relevant_prefix, regex_df=regex_df)
-=======
-    corpus = process_corpus(dataset[target_column], rel_terms, stopwords, acronyms,
-                            language=args.language, placeholder=placeholder,
-                            relevant_prefix=relevant_prefix, regexDF=regexDF)
->>>>>>> f5a77e39
     stop = timer()
     elapsed_time = stop - start
     debug_logger.debug('Corpus processed')
