--- conflicted
+++ resolved
@@ -23,16 +23,13 @@
     parser.add_argument('--min-frequency', '-m', metavar='N',
                         dest='min_frequency', default=5,
                         help='Minimum frequency of the n-grams')
-<<<<<<< HEAD
     parser.add_argument('--placeholder', '-p', default=BARRIER_PLACEHOLDER,
                         help='Placeholder for barrier word. Also used as a '
                              'prefix for the relevant words. '
-                             'Default: %(default)s')
-=======
+                             'Default: %(default)r')
     parser.add_argument('--column', '-c', default='abstract_lem',
                         help='Column in datafile to process. '
                              'If omitted %(default)r is used.')
->>>>>>> 46c74120
     return parser
 
 
