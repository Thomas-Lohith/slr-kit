--- conflicted
+++ resolved
@@ -664,19 +664,6 @@
 
     os.chdir(args.cwd)
     import_data(cmd_args)
-<<<<<<< HEAD
-    if not args.list_columns:
-        # change all the toml files that uses the ris file adding the import
-        # input in their ris_file field
-        tomls = ['report.toml']
-        for f in tomls:
-            config = load_configfile(config_dir / f)
-            config['ris_file'] = inputs['input_file']
-            # save the new file
-            with open(config_dir / f, 'w') as file:
-                file.write(tomlkit.dumps(config))
-=======
->>>>>>> 13138f7c
 
 
 def run_acronyms(args):
