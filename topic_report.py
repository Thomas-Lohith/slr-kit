import argparse
import collections
import datetime
import json
import os
import pathlib
import shutil
from itertools import islice

from RISparser import readris
from jinja2 import Environment, FileSystemLoader
from matplotlib import pyplot as plt
from tabulate import tabulate

from slrkit_utils.argument_parser import ArgParse


def init_argparser():
    """
    Initialize the command line parser.

    :return: the command line parser
    :rtype: argparse.ArgumentParser
    """
    parser = ArgParse()
    parser.add_argument('ris_file', type=str, suggest_suffix='.ris',
                        help='the path to the ris file containing papers data',
                        input=True)
    parser.add_argument('json_file', type=str, cli_only=True,
                        help='the path to the lda results file containing the '
                             'association between documents and topics.')
    parser.add_argument('--dir', '-d', metavar='FILENAME',
                        help='output directory where reports and files will be '
                             'saved')
    parser.add_argument('--minyear', '-m', type=int,
                        help='minimum year to be reported. '
                             'If missing, the minimum year '
                             'in the data is used.')
    parser.add_argument('--maxyear', '-M', type=int,
                        help='maximum year to be reported. '
                             'If missing, the maximum year '
                             'in the data is used.')

    return parser


def prepare_papers(ris_path, json_path):
    """
    Extracts all data for each paper in the ris file and the json file to create
    a list of dictionaries containing all grouped data.

    :param ris_path: path to the ris file containing papers data
    :type ris_path: str
    :param json_path: path to json file containing lda results
    :type json_path: str
    :return: the list of dictionaries and the list of topics
    :rtype: tuple[list, list]
    """
    with open(json_path) as file:
        papers_with_topics = json.load(file)

    papers_from_ris = []
    with open(ris_path, 'r', encoding='utf-8') as bibliography_file:
        entries = readris(bibliography_file)
        for entry in entries:
            if 'title' not in entry:
                continue
            papers_from_ris.append(entry)

    good_papers = []
    for paper in papers_from_ris:
        for paper_data in papers_with_topics:
            if paper['title'] == paper_data['title']:
                topics = paper_data['topics']
                paper['topics'] = topics
                good_papers.append(paper)
                break

    topics_list = []
    for paper in good_papers:
        for key in paper['topics']:
            if int(key) not in topics_list:
                topics_list.append(int(key))

    topics_list.sort()

    return good_papers, topics_list


def report_year(papers_list, topics_list):
    """
    Creates a dictionary with number of papers published each year for every topic.
    Papers are weighted by coherence.

    :param papers_list: list of dictionaries with data for every paper
    :type papers_list: list
    :param topics_list: list of topics
    :type topics_list: list
    :return: dictionary with topic-year data
    :rtype: dict
    """

    topics_dict = collections.defaultdict(dict)

    for topic_id in topics_list:
        for paper in papers_list:
            topics = paper['topics']
            if str(topic_id) in topics:
                year = int(paper['year'])
                topics_dict[topic_id][year] = (topics_dict[topic_id].get(year, 0)
                                               + float(topics[str(topic_id)]))

    return topics_dict


def get_journal(paper):
    if "secondary_title" in paper:
        return paper["secondary_title"]
    if "custom3" in paper:
        return paper['custom3']
    raise KeyError(paper)


def prepare_journals(papers_list):
    """
    Check how many papers were published by each journal.

    :param papers_list: list with data of every paper
    :type papers_list: list
    :return: list of journals and their number of publications
    :rtype: list
    """

    journals = []
    journals_dict = {}
    for paper in papers_list:
<<<<<<< HEAD
        journal_name = get_journal(paper)
        if journal_name not in journals:
            journals.append(journal_name)

    for journal in journals:
        for paper in papers_list:
            journal_name = get_journal(paper)
            if journal_name == journal:
                journals_dict[journal] = journals_dict.get(journal, 0) + 1
=======
        if 'secondary_title' in paper:
            if paper['secondary_title'] not in journals:
                journals.append(paper['secondary_title'])

    for journal in journals:
        for paper in papers_list:
            if 'secondary_title' in paper:
                if paper['secondary_title'] == journal:
                    journals_dict[journal] = journals_dict.get(journal, 0) + 1
>>>>>>> 4bce1bc3

    journals_dict = sorted(journals_dict.items(), key=lambda x: x[1],
                           reverse=True)

    return journals_dict


def report_journal_topics(journals_dict, papers_list):
    """
    Creates a dictionary with for each journal the number of papers published for
    each topic.

    :param journals_dict: list of dictionary with data of journals and their publications
    :type journals_dict: list
    :param papers_list: list with data of every paper
    :type papers_list: list
    :return: dictionary with journal-topic data
    :rtype: dict
    """

    journal_topic = collections.defaultdict(dict)
    for journal, _ in journals_dict[0:10]:
        for paper in papers_list:
<<<<<<< HEAD
            journal_title = get_journal(paper)
            if journal_title == journal:
                topics = paper["topics"]
                for topic in topics:
                    journal_topic[journal][topic] = journal_topic[journal].get(topic, 0) + topics[topic]
=======
            if 'secondary_title' in paper:
                if paper['secondary_title'] == journal:
                    topics = paper['topics']
                    for t in topics:
                        journal_topic[journal][t] = journal_topic[journal].get(t, 0) + 1
>>>>>>> 4bce1bc3

    return journal_topic


def report_journal_years(papers_list, journals_dict):
    """
    Creates a dictionary with for each journal the number of papers published for
    each year.

    :param papers_list: list with data of every paper
    :type papers_list: list
    :param journals_dict: list of dictionary with data of journals and their publications
    :type journals_dict: list
    :return: dictionary with journal-year data and the min and max year in the dict
    :rtype: tuple(dict, int, int)
    """
    journal_year = collections.defaultdict(dict)
    min_year = float('inf')
    max_year = -1
    for journal, value in journals_dict[0:10]:
        for paper in papers_list:
<<<<<<< HEAD
            journal_title = get_journal(paper)
            if journal_title == journal:
                year = int(paper["year"])
                journal_year[journal][year] = journal_year[journal].get(year, 0) + 1
                if year > max_year:
                    max_year = year
                if year < min_year:
                    min_year = year
=======
            if 'secondary_title' in paper:
                if paper['secondary_title'] == journal:
                    year = int(paper['year'])
                    journal_year[journal][year] = journal_year[journal].get(year, 0) + 1
                    if year > max_year:
                        max_year = year
                    if year < min_year:
                        min_year = year
>>>>>>> 4bce1bc3

    return journal_year, min_year, max_year


def plot_years(topics_dict, dirname):
    """
    Creates a plot for the number of papers published each year for each topic

    :param topics_dict: dictionary with topic-year data
    :type topics_dict: dict
    :param dirname: name of the directory where graph will be saved
    :type dirname: Path
    """

    fig, ax = plt.subplots(nrows=2, ncols=1, figsize=(8, 8))

    for topic in islice(topics_dict, 10):
        sorted_dic = sorted(topics_dict[topic].items())
        x, y = zip(*sorted_dic)

        ax[0].plot(x, y, label='topic ' + str(topic))
        ax[0].grid(True)

    for topic in islice(topics_dict, 10, None):
        sorted_dic = sorted(topics_dict[topic].items())
        x, y = zip(*sorted_dic)

        ax[1].plot(x, y, label='topic ' + str(topic))
        ax[1].grid(True)

    ax[0].set_title('topics yearly graph (1st half)')
    ax[0].set_xlabel('Year')
    ax[0].set_ylabel('# of papers (weighted by coherence)')
    ax[0].legend()

    ax[1].set_xlabel('year')
    ax[1].set_ylabel('# of papers (weighted by coherence)')
    ax[1].set_title('topics yearly graph (2nd half)')
    ax[1].legend()

    fig.tight_layout()
    plt.savefig(dirname / 'reportyear.png')


def prepare_tables(topics_dict, journals_topic, journals_year, dirname,
                   min_year, max_year):
    """
    Creates tables for every data created in previous function, with the Tabulate
    module and saves them in a directory

    :param topics_dict: dictionary with topic-year data
    :type topics_dict: dict
    :param journals_topic: dictionary with journal-topic data
    :type journals_topic: dict
    :param journals_year: dictionary with journal-year data
    :type journals_year: dict
    :param dirname: name of the directory where the files will be saved
    :type dirname: Path
    :param min_year: minimum year that will be used in the report
    :type min_year: int
    :param max_year: maximum year that will be used in the report
    :type max_year: int
    :return: three tables for every dictionary
    :rtype: tuple[str, str, str]
    """

    first_line = ['Topic']
    first_line.extend(list(range(min_year, max_year + 1)))
    topic_year_list = [first_line]

    for topic in topics_dict:
        sorted_dic = sorted(topics_dict[topic].items())
        line = [topic]
        x, y = zip(*sorted_dic)
        for year in first_line[1:]:
            if year in x:
                line.append('{:.2f}'.format(y[x.index(year)]))
            else:
                line.append(0)
        topic_year_list.append(line)

    topic_year_table = tabulate(topic_year_list, headers='firstrow',
                                tablefmt='github')

    first_line = ['Journal']
    topics_list = list(range(0, len(topics_dict)))
    first_line.extend(topics_list)
    journal_topic_list = [first_line]

    for journal in journals_topic:
        line = [journal]
        sorted_dic = sorted(journals_topic[journal].items())
        x, y = zip(*sorted_dic)
        for topic in first_line[1:]:
            if str(topic) in x:
                line.append(y[x.index(str(topic))])
            else:
                line.append(0)
        journal_topic_list.append(line)

    journal_topic_table = tabulate(journal_topic_list, headers='firstrow',
                                   floatfmt='.3f', tablefmt='github')

    first_line = ['Journal']
    first_line.extend(list(range(min_year, max_year + 1)))
    journal_year_list = [first_line]
    for journal in journals_year:
        sorted_dic = sorted(journals_year[journal].items())
        line = [journal]
        x, y = zip(*sorted_dic)
        for year in first_line[1:]:
            if year in x:
                line.append(y[x.index(year)])
            else:
                line.append(0)
        journal_year_list.append(line)

    journal_year_table = tabulate(journal_year_list, headers='firstrow',
                                  floatfmt='.3f', tablefmt='github')
    tables: pathlib.Path = dirname / 'tables'
    tables.mkdir(exist_ok=True)

    latex_year_topic = tabulate(topic_year_list, headers='firstrow',
                                tablefmt='latex')
    latex_journal_topic = tabulate(journal_topic_list, headers='firstrow',
                                   tablefmt='latex')
    latex_journal_year = tabulate(journal_year_list, headers='firstrow',
                                  tablefmt='latex')

    latex_journal_topic = latex_journal_topic.replace('lrrrrr', 'p{3cm}rrrrr')
    latex_journal_year = latex_journal_year.replace('lrrrrr', 'p{3cm}rrrrr')

    with open(tables / 'yeartopic.tex', 'w') as f:
        f.write(latex_year_topic)

    with open(tables / 'journaltopic.tex', 'w') as f:
        f.write(latex_journal_topic)

    with open(tables / 'journalyear.tex', 'w') as f:
        f.write(latex_journal_year)

    return topic_year_table, journal_topic_table, journal_year_table


def report(args):
    script_dir = pathlib.Path(__file__).parent
    cwd = pathlib.Path.cwd()
    listdir = os.listdir(cwd)
    templates = script_dir / 'report_templates'
    if 'report_template.md' not in listdir:
        shutil.copy(templates / 'report_template.md', cwd)

    if 'report_template.tex' not in listdir:
        shutil.copy(templates / 'report_template.tex', cwd)

    ris_path = args.ris_file
    json_path = args.json_file

    if args.dir is not None:
        dirname = cwd / args.dir
    else:
        timestamp = datetime.datetime.now().strftime('%Y-%m-%d-%H-%M-%S')
        dirname = cwd / ('report' + timestamp)

    dirname.mkdir(exist_ok=True)

    papers_list, topics_list = prepare_papers(ris_path, json_path)
    topics_dict = report_year(papers_list, topics_list)
    plot_years(topics_dict, dirname)
    journals_dict = prepare_journals(papers_list)
    journals_year, min_year, max_year = report_journal_years(papers_list,
                                                             journals_dict)
    journals_topics = report_journal_topics(journals_dict, papers_list)
    if args.minyear is not None:
        min_year = args.minyear
    if args.maxyear is not None:
        max_year = args.maxyear

    if min_year > max_year:
        raise ValueError('The minimum year {} is greater than the maximum year {}'.format(min_year, max_year))

    ret = prepare_tables(topics_dict, journals_topics, journals_year, dirname,
                         min_year, max_year)
    topic_year_table, journal_topic_table, journal_year_table = ret
    env = Environment(loader=FileSystemLoader(cwd), autoescape=True)

    template = env.get_template('report_template.md')
    year_report = 'reportyear.png'
    md_file = template.render(year_report=year_report,
                              year_table=topic_year_table,
                              journal_topic_table=journal_topic_table,
                              journal_year_table=journal_year_table)

    with open(dirname / 'report.md', 'w') as fh:
        fh.write(md_file)

    shutil.copy(cwd / 'report_template.tex', dirname / 'report.tex')


def main():
    parser = init_argparser()
    args = parser.parse_args()
    report(args)


if __name__ == '__main__':
    main()<|MERGE_RESOLUTION|>--- conflicted
+++ resolved
@@ -114,9 +114,9 @@
 
 
 def get_journal(paper):
-    if "secondary_title" in paper:
-        return paper["secondary_title"]
-    if "custom3" in paper:
+    if 'secondary_title' in paper:
+        return paper['secondary_title']
+    if 'custom3' in paper:
         return paper['custom3']
     raise KeyError(paper)
 
@@ -134,7 +134,6 @@
     journals = []
     journals_dict = {}
     for paper in papers_list:
-<<<<<<< HEAD
         journal_name = get_journal(paper)
         if journal_name not in journals:
             journals.append(journal_name)
@@ -144,17 +143,6 @@
             journal_name = get_journal(paper)
             if journal_name == journal:
                 journals_dict[journal] = journals_dict.get(journal, 0) + 1
-=======
-        if 'secondary_title' in paper:
-            if paper['secondary_title'] not in journals:
-                journals.append(paper['secondary_title'])
-
-    for journal in journals:
-        for paper in papers_list:
-            if 'secondary_title' in paper:
-                if paper['secondary_title'] == journal:
-                    journals_dict[journal] = journals_dict.get(journal, 0) + 1
->>>>>>> 4bce1bc3
 
     journals_dict = sorted(journals_dict.items(), key=lambda x: x[1],
                            reverse=True)
@@ -178,19 +166,11 @@
     journal_topic = collections.defaultdict(dict)
     for journal, _ in journals_dict[0:10]:
         for paper in papers_list:
-<<<<<<< HEAD
             journal_title = get_journal(paper)
             if journal_title == journal:
-                topics = paper["topics"]
+                topics = paper['topics']
                 for topic in topics:
                     journal_topic[journal][topic] = journal_topic[journal].get(topic, 0) + topics[topic]
-=======
-            if 'secondary_title' in paper:
-                if paper['secondary_title'] == journal:
-                    topics = paper['topics']
-                    for t in topics:
-                        journal_topic[journal][t] = journal_topic[journal].get(t, 0) + 1
->>>>>>> 4bce1bc3
 
     return journal_topic
 
@@ -212,25 +192,14 @@
     max_year = -1
     for journal, value in journals_dict[0:10]:
         for paper in papers_list:
-<<<<<<< HEAD
             journal_title = get_journal(paper)
             if journal_title == journal:
-                year = int(paper["year"])
+                year = int(paper['year'])
                 journal_year[journal][year] = journal_year[journal].get(year, 0) + 1
                 if year > max_year:
                     max_year = year
                 if year < min_year:
                     min_year = year
-=======
-            if 'secondary_title' in paper:
-                if paper['secondary_title'] == journal:
-                    year = int(paper['year'])
-                    journal_year[journal][year] = journal_year[journal].get(year, 0) + 1
-                    if year > max_year:
-                        max_year = year
-                    if year < min_year:
-                        min_year = year
->>>>>>> 4bce1bc3
 
     return journal_year, min_year, max_year
 
