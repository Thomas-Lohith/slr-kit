--- conflicted
+++ resolved
@@ -5,15 +5,11 @@
 import os
 import pathlib
 import sys
-<<<<<<< HEAD
-from terms import Label, TermList
+from terms import Label, TermList, Term
 from utils import setup_logger
 
 
 DEBUG = False
-=======
-from terms import Label, TermList, Term
->>>>>>> 8980cd5d
 
 
 class Win(object):
@@ -524,12 +520,8 @@
             sort_word_key = ''
 
         c = chr(stdscr.getch())
-<<<<<<< HEAD
         c = c.lower()
         if c not in ['w', 'q', 'u'] and evaluated_word == '':
-=======
-        if c not in ['w', 'q', 'u'] and evaluated_word is None:
->>>>>>> 8980cd5d
             # no terms to classify. the only working keys are write, undo and
             # quit the others will do nothing
             continue
@@ -587,12 +579,8 @@
                            related_items_count, sort_word_key)
 
         if not args.dry_run and not args.no_auto_save:
-<<<<<<< HEAD
+            # auto-save
             terms.to_tsv(datafile)
-=======
-            # auto-save
-            terms.to_csv(datafile)
->>>>>>> 8980cd5d
 
 
 def update_windows(windows, terms, to_classify, term_to_highlight,
